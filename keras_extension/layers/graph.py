--- conflicted
+++ resolved
@@ -174,8 +174,6 @@
         return (input_shape[0][0], input_shape[0][1], self.units)
 
 
-<<<<<<< HEAD
-=======
 class MultiGraphConv(Layer):
     """
     Graphical Convolution Layer using layered graphs.
@@ -285,7 +283,6 @@
         return (input_shape[0][0], input_shape[0][1], input_shape[1][-1], self.units)
 
 
->>>>>>> d94d93fb
 class GraphRNN(Layer):
     """
     Graph Recurrent Network Layer connected by user-specified weighted-digraph.
